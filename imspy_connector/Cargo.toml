[package]
name = "imspy-connector"
version = "0.3.11"
edition = "2021"

[lib]
name = "imspy_connector"
crate-type = ["cdylib"]

[dependencies]
pyo3 = { version = "0.22.6", features = ["extension-module", "gil-refs"] }
numpy = "0.22.1"
<<<<<<< HEAD
mscore = { version = "0.2.0" }
rustdf = { version = "0.3.0" }
serde = "1.0.202"
serde_json = "1.0.135"
=======
mscore = { version = "0.2.1" }
# mscore = { path = "../mscore" }
rustdf = { version = "0.3.1" }
# rustdf = { path = "../rustdf" }
serde = "1.0.217"
serde_json = "1.0.137"
>>>>>>> 3699f95c
<|MERGE_RESOLUTION|>--- conflicted
+++ resolved
@@ -10,16 +10,9 @@
 [dependencies]
 pyo3 = { version = "0.22.6", features = ["extension-module", "gil-refs"] }
 numpy = "0.22.1"
-<<<<<<< HEAD
-mscore = { version = "0.2.0" }
-rustdf = { version = "0.3.0" }
-serde = "1.0.202"
-serde_json = "1.0.135"
-=======
 mscore = { version = "0.2.1" }
 # mscore = { path = "../mscore" }
 rustdf = { version = "0.3.1" }
 # rustdf = { path = "../rustdf" }
 serde = "1.0.217"
-serde_json = "1.0.137"
->>>>>>> 3699f95c
+serde_json = "1.0.137"