--- conflicted
+++ resolved
@@ -27,13 +27,8 @@
         instance.__ptr = seq
         return instance
 
-    # min_intensity: i32, k: i32, resolution: i32, centroid: bool
-<<<<<<< HEAD
     def precursor_spectrum_averagine(self, charge: int = 1, min_intensity: int = 1, k: int = 10,
                                      resolution: int = 3, centroid: bool = True) -> MzSpectrum:
-=======
-    def precursor_spectrum_averagine(self, charge, min_intensity: int = 1, k: int = 10, resolution: int = 3, centroid: bool = True) -> MzSpectrum:
->>>>>>> 53a1c7e4
         return MzSpectrum.from_py_mz_spectrum(self.__ptr.precursor_spectrum_averagine(
             charge, min_intensity, k, resolution, centroid
         ))
