import os
import argparse
import time
import pandas as pd

from imspy.simulation.utility import get_fasta_file_paths
from .jobs.assemble_frames import assemble_frames
from .jobs.build_acquisition import build_acquisition
from .jobs.digest_fasta import digest_fasta
from .jobs.simulate_charge_states import simulate_charge_states
from .jobs.simulate_fragment_intensities import simulate_fragment_intensities
from .jobs.simulate_frame_distributions_emg import simulate_frame_distributions_emg
from .jobs.simulate_ion_mobilities import simulate_ion_mobilities
from .jobs.simulate_precursor_spectra import simulate_precursor_spectra_sequence
from .jobs.simulate_retention_time import simulate_retention_times
from .jobs.simulate_scan_distributions import simulate_scan_distributions
from .jobs.simulate_occurrences import simulate_peptide_occurrences
from imspy.simulation.timsim.jobs.utility import check_path

from tabulate import tabulate

# silence warnings, will spam the console otherwise
os.environ["WANDB_SILENT"] = "true"
os.environ['TF_CPP_MIN_LOG_LEVEL'] = '3'

import tensorflow as tf

# don't use all the memory for the GPU (if available)
gpus = tf.config.experimental.list_physical_devices('GPU')
if gpus:
    try:
        for i, _ in enumerate(gpus):
            # Restrict TensorFlow to only allocate 1GB of memory on the first GPU
            tf.config.experimental.set_virtual_device_configuration(
                gpus[i],
                [tf.config.experimental.VirtualDeviceConfiguration(memory_limit=1024 * 4)]
            )
            print(f"GPU: {i} memory restricted to 4GB.")
    except RuntimeError as e:
        # Virtual devices must be set before GPUs have been initialized
        print(e)


def main():
    # use argparse to parse command line arguments
    parser = argparse.ArgumentParser(description='🦀💻 TIMSIM 🔬🐍 - Run a proteomics experiment simulation '
                                                 'with diaPASEF-like acquisition on a BRUKER TimsTOF.')

    # Required string argument for path
    parser.add_argument("path", type=str, help="Path to save the experiment to")
    parser.add_argument("reference_path", type=str, help="Path to a real TDF reference dataset")
    parser.add_argument("fasta", type=str, help="Path to the fasta file of proteins to be digested")

    """
     # randomize fasta
    parser.add_argument(
        "--randomize_fasta_split",
        dest="randomize_fasta_split",
        action="store_true",
        help="Randomize fasta split (default: False)"
    )
    parser.set_defaults(randomize_fasta_split=False)
    """

    parser.add_argument("--reference_in_memory", dest="reference_in_memory", action="store_true",
                        help="Whether to load the reference dataset into memory (default: False)")
    parser.set_defaults(reference_in_memory=False)

    # Optional verbosity flag
    parser.add_argument("-s", "--silent", dest="verbose", action="store_false",
                        help="Silence output (default: False)")
    parser.set_defaults(verbose=True)

    parser.add_argument("-acq", "--acquisition_type",
                        type=str,
                        help="Type of acquisition to simulate, choose between: [DIA, SYNCHRO, SLICE, MIDIA], default: DIA",
                        default='DIA')

    parser.add_argument("-n", "--name", type=str, help="Name of the experiment",
                        default=f'TIMSIM-[PLACEHOLDER]-{int(time.time())}')

    parser.add_argument("--no_reference_layout", dest="use_reference_layout", action="store_false",
                        help="Use the layout of the reference dataset for the acquisition (default: True)")
    parser.set_defaults(use_reference_layout=True)

    # Peptide digestion arguments
    parser.add_argument(
        "--sample_fraction",
        type=float,
        default=0.005,
        help="Sample fraction, fraction of peptides to be sampled at random from digested fasta (default: 0.005)")

    parser.add_argument("--missed_cleavages", type=int, default=2, help="Number of missed cleavages (default: 2)")
    parser.add_argument("--min_len", type=int, default=9, help="Minimum peptide length (default: 7)")
    parser.add_argument("--max_len", type=int, default=30, help="Maximum peptide length (default: 30)")
    parser.add_argument("--cleave_at", type=str, default='KR', help="Cleave at (default: KR)")
    parser.add_argument("--restrict", type=str, default='P', help="Restrict (default: P)")
    parser.add_argument("--add_decoys", dest="decoys", action="store_true",
                        help="Generate decoys (default: False)")
    parser.set_defaults(decoys=False)

    # Peptide intensities
    parser.add_argument("--intensity_mean", type=float, default=1e7, help="Mean peptide intensity (default: 1e6)")
    parser.add_argument("--intensity_min", type=float, default=1e5, help="Std peptide intensity (default: 1e5)")
    parser.add_argument("--intensity_max", type=float, default=1e9, help="Min peptide intensity (default: 1e9)")

    # Precursor isotopic pattern settings
    parser.add_argument("--isotope_k", type=int, default=8, help="Number of isotopes to simulate (default: 8)")
    parser.add_argument("--isotope_min_intensity", type=int, default=1, help="Min intensity for isotopes (default: 1)")
    parser.add_argument("--no_isotope_centroid", dest="isotope_centroid", action="store_false",
                        help="Centroid isotopes (default: True)")
    parser.set_defaults(isotope_centroid=True)

    # Sample occurrences parameters
    parser.add_argument("--no_sample_occurrences",
                        dest="sample_occurrences", action="store_false",
                        help="Whether or not sample peptide occurrences should be assigned randomly (default: True)")
    parser.set_defaults(sample_occurrences=True)
    parser.add_argument(
        "--intensity_value",
        type=float, default=1e6,
        help="Intensity value of all peptides if sample occurrence sampling is deactivated (default: 1e6)")

    # Distribution parameters
    parser.add_argument(
        "--gradient_length",
        type=float,
        default=60 * 60,
        help="Length of the gradient in seconds (default: 3600)")
    parser.add_argument("--z_score", type=float, default=.99,
                        help="Z-score for frame and scan distributions (default: .99)")
    parser.add_argument("--mean_std_rt", type=float, default=1.5,
                        help="Mean standard deviation for retention time distribution (default: 1.5)")
    parser.add_argument("--variance_std_rt", type=float, default=0.3,
                        help="Variance standard deviation for retention time distribution (default: 0.3)")
    parser.add_argument("--mean_scewness", type=float, default=0.3,
                        help="Mean scewness for retention time distribution (default: 0.3)")
    parser.add_argument("--variance_scewness", type=float, default=0.1,
                        help="Variance scewness for retention time distribution (default: 0.1)")
    parser.add_argument("--std_im", type=float, default=0.01,
                        help="Standard deviation for mobility distribution (default: 0.01)")
    parser.add_argument("--target_p", type=float, default=0.999,
                        help="Target percentile for frame distributions (default: 0.999)")
    parser.add_argument("--sampling_step_size", type=float, default=0.001,
                        help="Sampling step size for frame distributions (default: 0.001)")

    # Number of cores to use
    parser.add_argument("--num_threads", type=int, default=16, help="Number of threads to use (default: 16)")
    parser.add_argument("--batch_size", type=int, default=256, help="Batch size (default: 256)")

    # charge state probabilities
    parser.add_argument("--p_charge", type=float, default=0.5, help="Probability of being charged (default: 0.5)")

    # Noise settings
    # -- 1. RT and IM noise
    parser.add_argument(
        "--add_noise_to_signals", dest="add_noise_to_signals", action="store_true",
        help="Add noise to ion distributions in retention time and ion mobility (default: False)")
    parser.set_defaults(add_noise_to_signals=False)

    # -- 2. MZ noise precursor
    parser.add_argument(
        "--mz_noise_precursor", dest="mz_noise_precursor", action="store_true",
        help="Add noise to precursor m/z (default: False)"
    )
    parser.set_defaults(mz_noise_precursor=False)

    parser.add_argument(
        "--precursor_noise_ppm",
        type=float,
        default=5.0,
        help="Precursor noise in ppm (default: 5.0)"
    )

    # -- 3. MZ noise fragment
    parser.add_argument(
        "--mz_noise_fragment", dest="mz_noise_fragment", action="store_true",
        help="Add noise to fragment m/z (default: False)"
    )
    parser.set_defaults(mz_noise_fragment=False)

    parser.add_argument(
        "--fragment_noise_ppm",
        type=float,
        default=5.0,
        help="Fragment noise in ppm (default: 5.0)"
    )
    parser.add_argument(
        "--mz_noise_uniform", dest="mz_noise_uniform", action="store_true",
        help="Use uniform distribution for m/z noise (default: False), otherwise normal distribution"
    )
    parser.set_defaults(mz_noise_uniform=False)

    parser.add_argument(
        "--add_real_data_noise", dest="add_real_data_noise", action="store_true",
        help="Use given reference data to add noise to the simulated data (default: False)"
    )
    parser.set_defaults(add_real_data_noise=False)

    parser.add_argument(
        "--reference_noise_intensity_max",
        type=float,
        default=30,
        help="Maximum intensity for noise reference data (default: 30)"
    )

    parser.add_argument(
        "--down_sample_factor",
        type=float,
        default=0.5,
        help="Down sample fragment peaks generated, sampling probability "
             "is inverse proportional to intensity (default: 0.5)"
    )

    # Parse the arguments
    args = parser.parse_args()

    # Convert arguments to a dictionary
    args_dict = vars(args)

    # Convert dictionary to a list of lists for tabulate
    table = [[key, value] for key, value in args_dict.items()]

    # Print table
    print(tabulate(table, headers=["Argument", "Value"], tablefmt="grid"))

    # Use the arguments
    path = check_path(args.path)
    reference_path = check_path(args.reference_path)
    name = args.name.replace('[PLACEHOLDER]', f'{args.acquisition_type}').replace("'", "")

<<<<<<< HEAD
    fastas = get_fasta_file_paths(args.fasta)
=======
    # check if provided fasta path is a folder or file, if it's a folder, check if it exists
    if os.path.isdir(args.fasta):
        fastas = [os.path.join(args.fasta, f) for f in os.listdir(args.fasta) if f.endswith('.fasta')]
        # check if there are any fasta files in the folder
        if len(fastas) == 0:
            raise argparse.ArgumentTypeError(f"No fasta files found in folder: {args.fasta}")

    # if the fasta path is a file, check if it is a fasta file
    else:
        if not args.fasta.endswith('.fasta'):
            raise argparse.ArgumentTypeError(f"Invalid fasta file: {args.fasta}")
        fastas = [args.fasta]
>>>>>>> 1ae554de

    verbose = args.verbose

    assert 0.0 < args.z_score < 1.0, f"Z-score must be between 0 and 1, was {args.z_score}"

    p_charge = args.p_charge
    assert 0.0 < p_charge < 1.0, f"Probability of being charged must be between 0 and 1, was {p_charge}"

    if verbose:
        print(f"Simulating experiment {name} at {path}...")

    # create acquisition
    acquisition_builder = build_acquisition(
        path=path,
        reference_path=reference_path,
        exp_name=name,
        acquisition_type=args.acquisition_type,
        verbose=verbose,
        gradient_length=args.gradient_length,
        use_reference_ds_layout=args.use_reference_layout,
        reference_in_memory=args.reference_in_memory,
    )

    if verbose:
        print(acquisition_builder)

    peptide_list = []

    for fasta in fastas:
        if verbose:
            print(f"Digesting fasta file: {fasta}...")

        # JOB 1: Digest the fasta file(s)
        peptides = digest_fasta(
            fasta_file_path=fasta,
            missed_cleavages=args.missed_cleavages,
            min_len=args.min_len,
            max_len=args.max_len,
            cleave_at=args.cleave_at,
            restrict=args.restrict,
            decoys=args.decoys,
            verbose=verbose,
        ).peptides

        # JOB 2: Simulate peptide occurrences
        peptides = simulate_peptide_occurrences(
            peptides=peptides,
            intensity_mean=args.intensity_mean,
            intensity_min=args.intensity_min,
            intensity_max=args.intensity_max,
            verbose=verbose,
            sample_occurrences=args.sample_occurrences,
            intensity_value=args.intensity_value,
            mixture_contribution=1.0,
        )

        peptide_list.append(peptides)

    peptides = pd.concat(peptide_list)

    if args.sample_fraction < 1.0:
        peptides = peptides.sample(frac=args.sample_fraction)
        peptides.reset_index(drop=True, inplace=True)

    if verbose:
        print(f"Simulating {peptides.shape[0]} peptides...")

    # JOB 3: Simulate retention times
    peptides = simulate_retention_times(
        peptides=peptides,
        verbose=verbose,
        gradient_length=acquisition_builder.gradient_length
    )

    # TODO: Need to fix this on the backend,
    #  the columns need to be in the correct order but generation of occurrences and retention times was swapped
    #  to account for multiple fasta files and potential mixture factors of the peptides
    columns = list(peptides.columns)
    columns[-2], columns[-1] = columns[-1], columns[-2]
    peptides = peptides[columns]

    # JOB 4: Simulate frame distributions emg
    peptides = simulate_frame_distributions_emg(
        peptides=peptides,
        frames=acquisition_builder.frame_table,
        mean_std_rt=args.mean_std_rt,
        variance_std_rt=args.variance_std_rt,
        mean_scewness=args.mean_scewness,
        variance_scewness=args.variance_scewness,
        rt_cycle_length=acquisition_builder.rt_cycle_length,
        target_p=args.target_p,
        step_size=args.sampling_step_size,
        verbose=verbose,
        add_noise=args.add_noise_to_signals,
        num_threads=args.num_threads
    )

    # save peptides to database
    acquisition_builder.synthetics_handle.create_table(
        table_name='peptides',
        table=peptides,
    )

    # JOB 5: Simulate charge states
    ions = simulate_charge_states(
        peptides=peptides,
        mz_lower=acquisition_builder.tdf_writer.helper_handle.mz_lower,
        mz_upper=acquisition_builder.tdf_writer.helper_handle.mz_upper,
        p_charge=p_charge
    )

    # JOB 6: Simulate ion mobilities
    ions = simulate_ion_mobilities(
        ions=ions,
        im_lower=acquisition_builder.tdf_writer.helper_handle.im_lower,
        im_upper=acquisition_builder.tdf_writer.helper_handle.im_upper,
        verbose=verbose
    )

    # JOB 7: Simulate precursor isotopic distributions
    ions = simulate_precursor_spectra_sequence(
        ions=ions,
        num_threads=args.num_threads,
        verbose=verbose
    )

    # JOB 8: Simulate scan distributions
    # TODO: sample standard deviation of ion mobility from a distribution (e.g., normal?)
    ions = simulate_scan_distributions(
        ions=ions,
        scans=acquisition_builder.scan_table,
        z_score=args.z_score,
        std_im=args.std_im,
        verbose=verbose,
        add_noise=args.add_noise_to_signals
    )

    ion_id = ions.index
    ions.insert(0, 'ion_id', ion_id)

    acquisition_builder.synthetics_handle.create_table(
        table_name='ions',
        table=ions
    )

    # JOB 9: Simulate fragment ion intensities
    simulate_fragment_intensities(
        path=path,
        name=name,
        acquisition_builder=acquisition_builder,
        batch_size=args.batch_size,
        verbose=verbose,
        num_threads=args.num_threads,
        down_sample_factor=args.down_sample_factor,
    )

    # JOB 10: Assemble frames
    assemble_frames(
        acquisition_builder=acquisition_builder,
        frames=acquisition_builder.frame_table,
        batch_size=args.batch_size,
        verbose=verbose,
        mz_noise_precursor=args.mz_noise_precursor,
        mz_noise_uniform=args.mz_noise_uniform,
        precursor_noise_ppm=args.precursor_noise_ppm,
        mz_noise_fragment=args.mz_noise_fragment,
        fragment_noise_ppm=args.fragment_noise_ppm,
        num_threads=args.num_threads,
        add_real_data_noise=args.add_real_data_noise,
        reference_noise_intensity_max=args.reference_noise_intensity_max,
    )


if __name__ == '__main__':
    main()<|MERGE_RESOLUTION|>--- conflicted
+++ resolved
@@ -3,7 +3,6 @@
 import time
 import pandas as pd
 
-from imspy.simulation.utility import get_fasta_file_paths
 from .jobs.assemble_frames import assemble_frames
 from .jobs.build_acquisition import build_acquisition
 from .jobs.digest_fasta import digest_fasta
@@ -229,9 +228,6 @@
     reference_path = check_path(args.reference_path)
     name = args.name.replace('[PLACEHOLDER]', f'{args.acquisition_type}').replace("'", "")
 
-<<<<<<< HEAD
-    fastas = get_fasta_file_paths(args.fasta)
-=======
     # check if provided fasta path is a folder or file, if it's a folder, check if it exists
     if os.path.isdir(args.fasta):
         fastas = [os.path.join(args.fasta, f) for f in os.listdir(args.fasta) if f.endswith('.fasta')]
@@ -244,7 +240,6 @@
         if not args.fasta.endswith('.fasta'):
             raise argparse.ArgumentTypeError(f"Invalid fasta file: {args.fasta}")
         fastas = [args.fasta]
->>>>>>> 1ae554de
 
     verbose = args.verbose
 
