import os
import argparse
import time
import pandas as pd

import toml
from pathlib import Path

from imspy.simulation.experiment import SyntheticExperimentDataHandleDIA
from imspy.simulation.timsim.jobs.simulate_peptides import simulate_peptides
from imspy.simulation.timsim.jobs.simulate_proteins import simulate_proteins
from imspy.simulation.utility import get_fasta_file_paths, get_dilution_factors
from .jobs.assemble_frames import assemble_frames
from .jobs.build_acquisition import build_acquisition

from .jobs.simulate_charge_states import simulate_charge_states
from .jobs.simulate_fragment_intensities import simulate_fragment_intensities
from .jobs.simulate_frame_distributions_emg import simulate_frame_distributions_emg
from .jobs.simulate_ion_mobilities import simulate_ion_mobilities
from .jobs.simulate_precursor_spectra import simulate_precursor_spectra_sequence
from .jobs.simulate_retention_time import simulate_retention_times
from .jobs.simulate_scan_distributions import simulate_scan_distributions

from imspy.simulation.timsim.jobs.utility import check_path

from tabulate import tabulate

# silence warnings, will spam the console otherwise
os.environ["WANDB_SILENT"] = "true"
os.environ['TF_CPP_MIN_LOG_LEVEL'] = '3'

import tensorflow as tf

# don't use all the memory for the GPU (if available)
gpus = tf.config.experimental.list_physical_devices('GPU')
if gpus:
    try:
        for i, _ in enumerate(gpus):
            # Restrict TensorFlow to only allocate 1GB of memory on the first GPU
            tf.config.experimental.set_virtual_device_configuration(
                gpus[i],
                [tf.config.experimental.VirtualDeviceConfiguration(memory_limit=1024 * 4)]
            )
            print(f"GPU: {i} memory restricted to 4GB.")
    except RuntimeError as e:
        # Virtual devices must be set before GPUs have been initialized
        print(e)

# helper function to load configuration of modifications from a TOML file
def load_config(config_path):
    with open(config_path, 'r') as config_file:
        config = toml.load(config_file)
    return config

def main():
    # Default configuration values
    defaults = {
        'reference_in_memory': False,
        'silent_mode': False,
        'acquisition_type': 'DIA',
        'experiment_name': f'TIMSIM-[PLACEHOLDER]-{int(time.time())}',
        'use_reference_layout': True,
        'sample_peptides': True,
        'sample_seed': 41,
        'fragment': True,
        'num_sample_peptides': 25000,
        'missed_cleavages': 2,
        'min_len': 7,
        'max_len': 30,
        'cleave_at': 'KR',
        'restrict': 'P',
        'decoys': False,
        'modifications': None,
        'intensity_mean': 1e7,
        'intensity_min': 1e5,
        'intensity_max': 1e9,
        'isotope_k': 8,
        'isotope_min_intensity': 1,
        'isotope_centroid': True,
        'sample_occurrences': True,
        'intensity_value': 1e6,
        'gradient_length': 3600,
        'z_score': 0.99,
        'mean_std_rt': 1.5,
        'variance_std_rt': 0.3,
        'mean_skewness': 0.3,
        'variance_skewness': 0.1,
        'std_im': 0.01,
        'variance_std_im': 0.003,
        'target_p': 0.999,
        'sampling_step_size': 0.001,
        'num_threads': -1,
        'batch_size': 256,
        'p_charge': 0.5,
        'min_charge_contrib': 0.25,
        'add_noise_to_signals': False,
        'mz_noise_precursor': False,
        'precursor_noise_ppm': 5.0,
        'mz_noise_fragment': False,
        'fragment_noise_ppm': 5.0,
        'mz_noise_uniform': False,
        'add_real_data_noise': False,
        'reference_noise_intensity_max': 30,
        'down_sample_factor': 0.5,
        'proteome_mix': False,
        'multi_fasta_dilution': None,
        'debug_mode': False,
        'from_existing': False,
        'existing_path': None,
        'use_bruker_sdk': True,
    }

    # use argparse to parse command line arguments
    parser = argparse.ArgumentParser(description='🦀💻 TIMSIM 🔬🐍 - Run a proteomics experiment simulation '
                                                 'with diaPASEF-like acquisition on a BRUKER TimsTOF.')

    # Configuration file argument
    parser.add_argument("--config", type=str, default=None, help="Path to configuration file (TOML format)")

    # Required string arguments
    parser.add_argument("save_path", type=str, help="Path to save the experiment to")
    parser.add_argument("reference_path", type=str, help="Path to a real TDF reference dataset")
    parser.add_argument("fasta", type=str, help="Path to the fasta file of proteins to be digested")

    # Optional arguments
    parser.add_argument("--reference_in_memory", dest="reference_in_memory", action="store_true",
                        help="Whether to load the reference dataset into memory (default: False)")
    parser.set_defaults(reference_in_memory=False)

    parser.add_argument("-s", "--silent_mode,", dest="silent_mode", action="store_true",
                        help="Silence output (default: False)")
    parser.set_defaults(silent_mode=False)

    parser.add_argument("-acq", "--acquisition_type",
                        type=str,
                        help="Type of acquisition to simulate, choose between: [DIA, SYNCHRO, SLICE, MIDIA], default: DIA")

    parser.add_argument("-n", "--experiment_name", type=str, help="Name of the experiment")

    parser.add_argument("--no_reference_layout", dest="use_reference_layout", action="store_false",
                        help="Use the layout of the reference dataset for the acquisition (default: True)")
    parser.set_defaults(use_reference_layout=True)

    parser.add_argument("--no_peptide_sampling", dest="sample_peptides", action="store_false",
                        help="Sample peptides from the digested fasta (default: True)")
    parser.set_defaults(sample_peptides=True)
    parser.add_argument("--sample_seed", type=int, help="Seed for peptide sampling (default: 41)")

    parser.add_argument("--no_fragmentation", dest="fragment", action="store_false",
                        help="Do not perform fragmentation (default: True)")
    parser.set_defaults(fragment=True)

    # Peptide digestion arguments
    parser.add_argument(
        "--num_sample_peptides",
        type=int,
        help="Number of peptides to sample from the digested fasta (default: 25_000)")

    parser.add_argument("--missed_cleavages", type=int, help="Number of missed cleavages (default: 2)")
    parser.add_argument("--min_len", type=int, help="Minimum peptide length (default: 7)")
    parser.add_argument("--max_len", type=int, help="Maximum peptide length (default: 30)")
    parser.add_argument("--cleave_at", type=str, help="Cleave at (default: KR)")
    parser.add_argument("--restrict", type=str, help="Restrict (default: P)")
    parser.add_argument("--decoys", dest="decoys", action="store_true",
                        help="Generate decoys (default: False)")
    parser.set_defaults(decoys=False)

    # Optional argument for path to the configuration file
    parser.add_argument(
        "--modifications",
        type=str,
        help="Path to the configuration file (TOML format). Default: configs/modifications.toml"
    )

    # Peptide intensities
    parser.add_argument("--intensity_mean", type=float, help="Mean peptide intensity (default: 1e7)")
    parser.add_argument("--intensity_min", type=float, help="Min peptide intensity (default: 1e5)")
    parser.add_argument("--intensity_max", type=float, help="Max peptide intensity (default: 1e9)")

    # Precursor isotopic pattern settings
    parser.add_argument("--isotope_k", type=int, help="Number of isotopes to simulate (default: 8)")
    parser.add_argument("--isotope_min_intensity", type=int, help="Min intensity for isotopes (default: 1)")
    parser.add_argument("--no_isotope_centroid", dest="isotope_centroid", action="store_false",
                        help="Centroid isotopes (default: True)")
    parser.set_defaults(isotope_centroid=True)

    # Sample occurrences parameters
    parser.add_argument("--no_sample_occurrences",
                        dest="sample_occurrences", action="store_false",
                        help="Whether or not sample peptide occurrences should be assigned randomly (default: True)")
    parser.set_defaults(sample_occurrences=True)
    parser.add_argument(
        "--intensity_value",
        type=float,
        help="Intensity value of all peptides if sample occurrence sampling is deactivated (default: 1e6)")

    # Distribution parameters
    parser.add_argument(
        "--gradient_length",
        type=float,
        help="Length of the gradient in seconds (default: 3600)")
    parser.add_argument("--z_score", type=float,
                        help="Z-score for frame and scan distributions (default: .99)")
    parser.add_argument("--mean_std_rt", type=float,
                        help="Mean standard deviation for retention time distribution (default: 1.5)")
    parser.add_argument("--variance_std_rt", type=float,
                        help="Variance standard deviation for retention time distribution (default: 0.3)")
    parser.add_argument("--mean_skewness", type=float,
                        help="Mean scewness for retention time distribution (default: 0.3)")
    parser.add_argument("--variance_skewness", type=float,
                        help="Variance scewness for retention time distribution (default: 0.1)")
    parser.add_argument("--std_im", type=float,
                        help="Standard deviation for mobility distribution (default: 0.01)")
    parser.add_argument("--variance_std_im", type=float,
                        help="Variance standard deviation for mobility distribution (default: 0.003)")
    parser.add_argument("--target_p", type=float,
                        help="Target percentile for frame distributions (default: 0.999)")
    parser.add_argument("--sampling_step_size", type=float,
                        help="Sampling step size for frame distributions (default: 0.001)")

    # Number of cores to use
    parser.add_argument("--num_threads", type=int, help="Number of threads to use (default: -1, all available)")
    parser.add_argument("--batch_size", type=int, help="Batch size (default: 256)")

    # Charge state probabilities
    parser.add_argument("--p_charge", type=float, help="Probability of being charged (default: 0.5)")
    parser.add_argument("--min_charge_contrib", type=float,
                        help="Minimum charge contribution (default: 0.25)")

    # Noise settings
    # -- 1. RT and IM noise
    parser.add_argument(
        "--add_noise_to_signals", dest="add_noise_to_signals", action="store_true",
        help="Add noise to ion distributions in retention time and ion mobility (default: False)")
    parser.set_defaults(add_noise_to_signals=False)

    # -- 2. MZ noise precursor
    parser.add_argument(
        "--mz_noise_precursor", dest="mz_noise_precursor", action="store_true",
        help="Add noise to precursor m/z (default: False)"
    )
    parser.set_defaults(mz_noise_precursor=False)

    parser.add_argument(
        "--precursor_noise_ppm",
        type=float,
        help="Precursor noise in ppm (default: 5.0)"
    )

    # -- 3. MZ noise fragment
    parser.add_argument(
        "--mz_noise_fragment", dest="mz_noise_fragment", action="store_true",
        help="Add noise to fragment m/z (default: False)"
    )
    parser.set_defaults(mz_noise_fragment=False)

    parser.add_argument(
        "--fragment_noise_ppm",
        type=float,
        help="Fragment noise in ppm (default: 5.0)"
    )
    parser.add_argument(
        "--mz_noise_uniform", dest="mz_noise_uniform", action="store_true",
        help="Use uniform distribution for m/z noise (default: False), otherwise normal distribution"
    )
    parser.set_defaults(mz_noise_uniform=False)

    parser.add_argument(
        "--add_real_data_noise", dest="add_real_data_noise", action="store_true",
        help="Use given reference data to add noise to the simulated data (default: False)"
    )
    parser.set_defaults(add_real_data_noise=False)

    parser.add_argument(
        "--reference_noise_intensity_max",
        type=float,
        help="Maximum intensity for noise reference data (default: 30)"
    )

    parser.add_argument(
        "--down_sample_factor",
        type=float,
        help="Down sample fragment peaks generated, sampling probability "
             "is inverse proportional to intensity (default: 0.5)"
    )

    # Proteome mixture settings
    parser.add_argument(
        "--proteome_mix",
        action="store_true",
        dest="proteome_mix",
    )
    parser.set_defaults(proteome_mix=False)

    # Dilution factors csv file path
    parser.add_argument(
        "--multi_fasta_dilution",
        type=str,
        help="Path to a CSV file containing dilution factors for the proteome mixture"
    )

    # Debug mode
    parser.add_argument(
        "--debug_mode",
        action="store_true",
        dest="debug_mode",
    )
    parser.set_defaults(debug_mode=False)

    # Add from existing simulation
    parser.add_argument(
        "--from_existing",
        action="store_true",
        dest="from_existing",
    )
    parser.set_defaults(from_existing=False)

    # Add existing simulation path
    parser.add_argument(
        "--existing_path",
        type=str,
        help="Path to existing simulation to use for frame distributions",
    )

    # Don't use bruker sdk
    parser.add_argument(
        "--no_bruker_sdk",
        action="store_false",
        dest="use_bruker_sdk",
    )
    parser.set_defaults(use_bruker_sdk=True)

    # Parse known arguments to get config file
    args, remaining_argv = parser.parse_known_args()

    # Load configuration from file if provided
    if args.config:
        config = load_config(args.config)
        for section in config:
            params = config[section]
            defaults.update(params)

    # Set defaults in parser
    parser.set_defaults(**defaults)

    # Parse arguments with defaults from config
    args = parser.parse_args()

    # Load the modifications configuration
    if not args.modifications or args.modifications == "":
        # Path to the script directory
        script_dir = Path(__file__).parent
        # Default configs modification configs path
        args.modifications = script_dir / "configs" / "modifications.toml"

    mod_config = load_config(args.modifications)

    # Access the modifications from the configs
    variable_modifications = mod_config.get('variable_modifications', {})
    static_modifications = mod_config.get('static_modifications', {})

    if not args.silent_mode:
        print(f"Using variable modifications: {variable_modifications}")
        print(f"Using static modifications: {static_modifications}")

    # Check if current system the simulator runs on is MacOS
    if os.uname().sysname == 'Darwin':
        print("Warning: Using Bruker SDK on MacOS is not supported, setting use_bruker_sdk to False.")
        args.use_bruker_sdk = False

    # Convert arguments to a dictionary
    args_dict = vars(args)

    rt_sigma = None
    rt_lambda = None
    std_im = None

    if args.from_existing:
        existing_sim_handle = SyntheticExperimentDataHandleDIA(database_path=args.existing_simulation_df_path)
        peptides = existing_sim_handle.get_table('peptides')
        proteins = existing_sim_handle.get_table('proteins')
        ions = existing_sim_handle.get_table('ions')
        rt_sigma = peptides['rt_sigma'].values
        rt_lambda = peptides['rt_lambda'].values
        std_im = ions['std_im'].values

        # Warn if the absolute difference between the gradient length of the existing simulation and the new one is off by more than 5 percent
        rt_max = peptides['retention_time_gru_predictor'].max()

        if abs(rt_max - args.gradient_length) / args.gradient_length > 0.05:
            print(f"Warning: The gradient length of the existing simulation is {rt_max} seconds, "
                  f"which is off by more than 5 percent of the new gradient length of {args.gradient_length} seconds. "
                  f"This might result in distorted frame distributions and missing ions.")

        if not args.silent_mode:
            print(f"Using existing simulation from {args.existing_simulation_df_path}")
            print(f"Peptides: {peptides.shape[0]}")
            print(f"Ions: {ions.shape[0]}")

    # Convert dictionary to a list of lists for tabulate
    table = [[key, value] for key, value in args_dict.items()]

    # Print table
    if args.debug_mode:
        print(tabulate(table, headers=["Argument", "Value"], tablefmt="grid"))

    # Use the arguments
    path = check_path(args.save_path)
    reference_path = check_path(args.reference_path)
    name = args.experiment_name.replace('[PLACEHOLDER]', f'{args.acquisition_type}').replace("'", "")

    # Save the arguments to a file, should go into the database folder
    with open(os.path.join(path, f'arguments-{name}.txt'), 'w') as f:
        f.write(tabulate(table, headers=["Argument", "Value"], tablefmt="grid"))

    if args.proteome_mix:
        factors = get_dilution_factors(args.multi_fasta_dilution)

    fastas = get_fasta_file_paths(args.fasta)

    assert 0.0 < args.z_score < 1.0, f"Z-score must be between 0 and 1, was {args.z_score}"

    p_charge = args.p_charge
    assert 0.0 < p_charge < 1.0, f"Probability of being charged must be between 0 and 1, was {p_charge}"

    if not args.silent_mode:
        print(f"Simulating experiment {name} at {path}...")

    # Create acquisition
    acquisition_builder = build_acquisition(
        path=path,
        reference_path=reference_path,
        exp_name=name,
        acquisition_type=args.acquisition_type,
        verbose=not args.silent_mode,
        gradient_length=args.gradient_length,
        use_reference_ds_layout=args.use_reference_layout,
        reference_in_memory=args.reference_in_memory,
    )

    if not args.silent_mode:
        print(acquisition_builder)

    protein_list, peptide_list = [], []

    for fasta_name, fasta in fastas.items():
        if not args.silent_mode and not args.from_existing:
            print(f"Digesting fasta file: {fasta_name}...")

        mixture_factor = 1.0

        if args.proteome_mix:
            try:
                mixture_factor = factors[fasta_name]

                if not args.silent_mode and not args.from_existing:
                    print(f"Using mixture factor {mixture_factor} for {fasta_name}")

            except KeyError:
                # Print warning and set mixture factor to 1.0
                print(f"Warning: No mixture factor found for {fasta_name}, setting to 1.0")

        if not args.from_existing:
            # JOB 0: Generate Protein Data
            proteins = simulate_proteins(
                fasta_file_path=fasta,
                n_proteins=20_000,
                cleave_at=args.cleave_at,
                restrict=args.restrict,
                missed_cleavages=args.missed_cleavages,
                min_len=args.min_len,
                max_len=args.max_len,
                generate_decoys=args.decoys,
                variable_mods=variable_modifications,
                static_mods=static_modifications,
                verbose=not args.silent_mode,
            )

            if not args.silent_mode:
                print("Creating Peptides from Proteins...")

            # JOB 1: Simulate peptides
            peptides = simulate_peptides(
                protein_table=proteins,
<<<<<<< HEAD
                num_peptides_total=500_000,
                verbose=verbose,
=======
                num_peptides_total=200_000,
                verbose=not args.silent_mode,
>>>>>>> 435e7ac8
                exclude_accumulated_gradient_start=True,
                min_rt_percent=2.0,
                gradient_length=acquisition_builder.gradient_length,
            )

            # If the proteome is mixed, scale the number of peptides
            if args.proteome_mix:
                peptides['events'] = peptides['events'] * mixture_factor

            protein_list.append(proteins)
            peptide_list.append(peptides)

        if not args.from_existing:
            proteins = pd.concat(protein_list)
            proteins = proteins[["protein_id", "protein", "sequence", "events"]]
            peptides = pd.concat(peptide_list)

    if args.sample_peptides and not args.from_existing:
        try:
            peptides = peptides.sample(n=args.num_sample_peptides, random_state=args.sample_seed)
            peptides.reset_index(drop=True, inplace=True)
        except ValueError:
            print(f"Warning: Not enough peptides to sample {args.num_sample_peptides}, "
                  f"using all {peptides.shape[0]} peptides.")

    if not args.silent_mode and not args.from_existing:
        print(f"Simulating {peptides.shape[0]} peptides...")

    if not args.from_existing:
        # JOB 3: Simulate retention times
        peptides = simulate_retention_times(
            peptides=peptides,
            verbose=not args.silent_mode,
            gradient_length=acquisition_builder.gradient_length,
        )

    if not args.from_existing:
        # TODO: Need to fix this on the backend,
        #  the columns need to be in the correct order but generation of occurrences and retention times was swapped
        #  to account for multiple fasta files and potential mixture factors of the peptides
        columns = list(peptides.columns)
        columns[-2], columns[-1] = columns[-1], columns[-2]
        peptides = peptides[columns]

    # Get the number of available threads of the system if not specified
    if args.num_threads == -1:
        args.num_threads = os.cpu_count()

    # JOB 4: Simulate frame distributions emg
    peptides = simulate_frame_distributions_emg(
        peptides=peptides,
        frames=acquisition_builder.frame_table,
        mean_std_rt=args.mean_std_rt,
        variance_std_rt=args.variance_std_rt,
        mean_scewness=args.mean_skewness,
        variance_scewness=args.variance_skewness,
        rt_cycle_length=acquisition_builder.rt_cycle_length,
        target_p=args.target_p,
        step_size=args.sampling_step_size,
        verbose=not args.silent_mode,
        add_noise=args.add_noise_to_signals,
        num_threads=args.num_threads,
        from_existing=args.from_existing,
        sigmas=rt_sigma,
        lambdas=rt_lambda,
    )

    # Save proteins to database
    acquisition_builder.synthetics_handle.create_table(
        table_name='proteins',
        table=proteins,
    )

    # Save peptides to database
    acquisition_builder.synthetics_handle.create_table(
        table_name='peptides',
        table=peptides,
    )

    if not args.from_existing:
        # JOB 5: Simulate charge states
        ions = simulate_charge_states(
            peptides=peptides,
            mz_lower=acquisition_builder.tdf_writer.helper_handle.mz_lower,
            mz_upper=acquisition_builder.tdf_writer.helper_handle.mz_upper,
            p_charge=p_charge,
            min_charge_contrib=args.min_charge_contrib,
        )

        # JOB 6: Simulate ion mobilities
        ions = simulate_ion_mobilities(
            ions=ions,
            im_lower=acquisition_builder.tdf_writer.helper_handle.im_lower,
            im_upper=acquisition_builder.tdf_writer.helper_handle.im_upper,
            verbose=not args.silent_mode,
        )

        # JOB 7: Simulate precursor isotopic distributions
        ions = simulate_precursor_spectra_sequence(
            ions=ions,
            num_threads=args.num_threads,
            verbose=not args.silent_mode,
        )

    # JOB 8: Simulate scan distributions
    # TODO: sample standard deviation of ion mobility from a distribution (e.g., normal?)
    ions = simulate_scan_distributions(
        ions=ions,
        scans=acquisition_builder.scan_table,
        z_score=args.z_score,
        mean_std_im=args.std_im,
        variance_std_im=args.variance_std_im,
        verbose=not args.silent_mode,
        add_noise=args.add_noise_to_signals,
        from_existing=args.from_existing,
        std_means=std_im,
    )

    if not args.from_existing:
        ion_id = ions.index
        ions.insert(0, 'ion_id', ion_id)

    acquisition_builder.synthetics_handle.create_table(
        table_name='ions',
        table=ions
    )

    # JOB 9: Simulate fragment ion intensities
    simulate_fragment_intensities(
        path=path,
        name=name,
        acquisition_builder=acquisition_builder,
        batch_size=args.batch_size,
        verbose=not args.silent_mode,
        num_threads=args.num_threads,
        down_sample_factor=args.down_sample_factor,
    )

    # JOB 10: Assemble frames
    assemble_frames(
        acquisition_builder=acquisition_builder,
        frames=acquisition_builder.frame_table,
        batch_size=args.batch_size,
        verbose=not args.silent_mode,
        mz_noise_precursor=args.mz_noise_precursor,
        mz_noise_uniform=args.mz_noise_uniform,
        precursor_noise_ppm=args.precursor_noise_ppm,
        mz_noise_fragment=args.mz_noise_fragment,
        fragment_noise_ppm=args.fragment_noise_ppm,
        num_threads=args.num_threads,
        add_real_data_noise=args.add_real_data_noise,
        intensity_max_precursor=args.reference_noise_intensity_max,
        intensity_max_fragment=args.reference_noise_intensity_max,
        precursor_sample_fraction=0.2,
        fragment_sample_fraction=0.2,
        num_precursor_frames=5,
        num_fragment_frames=5,
        fragment=args.apply_fragmentation,
    )

if __name__ == '__main__':
    main()<|MERGE_RESOLUTION|>--- conflicted
+++ resolved
@@ -154,6 +154,7 @@
     parser.add_argument(
         "--num_sample_peptides",
         type=int,
+        default=25_000,
         help="Number of peptides to sample from the digested fasta (default: 25_000)")
 
     parser.add_argument("--missed_cleavages", type=int, help="Number of missed cleavages (default: 2)")
@@ -165,10 +166,17 @@
                         help="Generate decoys (default: False)")
     parser.set_defaults(decoys=False)
 
+    # Path to the script directory
+    script_dir = Path(__file__).parent
+
+    # Default configs modification configs path
+    default_mods_config_path = script_dir / "configs" / "modifications.toml"
+
     # Optional argument for path to the configuration file
     parser.add_argument(
         "--modifications",
         type=str,
+        default=default_mods_config_path,
         help="Path to the configuration file (TOML format). Default: configs/modifications.toml"
     )
 
@@ -482,13 +490,8 @@
             # JOB 1: Simulate peptides
             peptides = simulate_peptides(
                 protein_table=proteins,
-<<<<<<< HEAD
-                num_peptides_total=500_000,
-                verbose=verbose,
-=======
                 num_peptides_total=200_000,
                 verbose=not args.silent_mode,
->>>>>>> 435e7ac8
                 exclude_accumulated_gradient_start=True,
                 min_rt_percent=2.0,
                 gradient_length=acquisition_builder.gradient_length,
@@ -649,5 +652,6 @@
         fragment=args.apply_fragmentation,
     )
 
+
 if __name__ == '__main__':
     main()