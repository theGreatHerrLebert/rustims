# start by importing logging and cmd argument parser
import logging
import argparse
import sys
import os

from imspy.algorithm import DeepPeptideIonMobilityApex, load_deep_ccs_predictor, load_tokenizer_from_resources
from imspy.algorithm.rt.predictors import DeepChromatographyApex, load_deep_retention_time_predictor
from imspy.algorithm.intensity.predictors import Prosit2023TimsTofWrapper
from imspy.chemistry.utility import calculate_mz
from imspy.timstof.dbsearch.utility import linear_map
from sagepy.core.scoring import prosit_intensities_to_fragments_par

from .sage_output_utility import *

# supress pandas warnings about column assignment
pd.options.mode.chained_assignment = None


def main():
    # argument parser
    parser = argparse.ArgumentParser(description='🦀💻 IMSPY - SAGE Parser DDA 🔬🐍 - PROTEOMICS IMS DDA '
                                                 'data re-scoring using imspy and sagepy.')

    # add the arguments
    parser.add_argument("sage_results", help="The path to the SAGE results file")
    parser.add_argument("sage_fragments", help="The path to the SAGE fragments file")
    parser.add_argument("output", help="The path to where the output files should be created")

    # add target decoy competition method
    parser.add_argument("--tdc_method", default="peptide_psm_peptide",
                        help="The target decoy competition method, default is peptide_psm_peptide",
                        choices=["psm", "peptide_psm_only", "peptide_peptide_only", "peptide_psm_peptide"])
    # re-scoring parameters
    parser.add_argument("--num_splits", default=10, type=int,
                        help="The number of splits for the target decoy competition cross-validation, default is 10")
    parser.add_argument("--no_balanced_split",
                        action="store_false",
                        dest="balance",
                        help="Whether to balance the training dataset, sampling same amount "
                             "of target and decoy examples, default is True")
    parser.set_defaults(balance=True)

    # if hyper score results should be stored
    parser.add_argument("--no_store_hyperscore",
                        action="store_false",
                        dest="store_hyperscore",
                        help="Store the results with the hyperscore as score")

    parser.add_argument("--fine_tune_predictors",
                        action="store_true",
                        help="Fine tune the rt and inv-mob predictors, default is False")
    parser.set_defaults(fine_tune_predictors=False)

    parser.set_defaults(store_hyperscore=True)

    parser.add_argument("--positive_example_q_max", default=0.01, type=float,
                        help="Maximum q-value allowed for positive examples, default is 0.01 (1 percent FDR)")

    parser.add_argument("--verbose",
                        action="store_true",
                        help="Print verbose output, default is False")
    parser.set_defaults(verbose=False)

    parser.add_argument("--no_summary_plot",
                        action="store_false",
                        dest="summary_plot",
                        help="Whether to create a summary plot, default is True")
    parser.set_defaults(summary_plot=True)

    # parse the arguments
    args = parser.parse_args()

    # check if the SAGE results file exists
    if not os.path.exists(args.sage_results):
        logging.error(f"The SAGE results file {args.sage_results} does not exist.")
        sys.exit(1)

    # check if the SAGE fragments file exists
    if not os.path.exists(args.sage_fragments):
        logging.error(f"The SAGE fragments file {args.sage_fragments} does not exist.")
        sys.exit(1)

    # read the SAGE results file, check if .tsv or .parquet
    if args.sage_results.endswith(".tsv"):
        results = pd.read_csv(args.sage_results, sep="\t")
    elif args.sage_results.endswith(".parquet"):
        results = pd.read_parquet(args.sage_results)
    else:
        logging.error(f"Unknown file format for SAGE results file {args.sage_results}.")
        sys.exit(1)

    # read the SAGE fragments file, check if .tsv or .parquet
    if args.sage_fragments.endswith(".tsv"):
        fragments = pd.read_csv(args.sage_fragments, sep="\t")
    elif args.sage_fragments.endswith(".parquet"):
        fragments = pd.read_parquet(args.sage_fragments)
    else:
        logging.error(f"Unknown file format for SAGE fragments file {args.sage_fragments}.")
        sys.exit(1)

    # set up the logging
    logging.basicConfig(level=logging.INFO)

    # the intensity predictor model
    prosit_model = Prosit2023TimsTofWrapper(verbose=False)

    # the ion mobility predictor model
    im_predictor = DeepPeptideIonMobilityApex(load_deep_ccs_predictor(),
                                              load_tokenizer_from_resources("tokenizer-ptm"))
    # the retention time predictor model
    rt_predictor = DeepChromatographyApex(load_deep_retention_time_predictor(),
                                          load_tokenizer_from_resources("tokenizer-ptm"), verbose=True)

    # add sequence length to results table to filter out sequences that are too long for intensity prediction
    results["sequence_length"] = results.apply(lambda s: len(remove_substrings(s.peptide)), axis=1)
    results_filtered = results[results.sequence_length <= 30]

    # add decoy True or False column
    results_filtered["decoy"] = results_filtered.apply(lambda r: r.label == -1, axis=1)

    # create the token replacer
    token_replacer = PatternReplacer(replace_tokens)
    results_filtered["sequence"] = results_filtered.apply(lambda r: token_replacer.apply(r.peptide), axis=1)

    # calculate missing mz value for PSMs
    results_filtered["mono_mz_calculated"] = results_filtered.apply(lambda r: calculate_mz(r.calcmass, r.charge), axis=1)
    results_filtered["inverse_mobility_observed"] = results.ion_mobility
    results_filtered["projected_rt"] = results_filtered.apply(lambda r:
                                                              linear_map(r.rt, old_min=results_filtered.rt.min(),
                                                                         old_max=results_filtered.rt.max()), axis=1)

    results_filtered["match_idx"] = results_filtered.sequence
    results_filtered["spec_idx"] = [str(x) for x in results_filtered.psm_id]
    results_filtered["score"] = results_filtered.hyperscore
    results_filtered["q_value"] = None

    if len(results_filtered) < len(results):
        s = len(results) - len(results_filtered)
        logging.info(f"Removed {s} sequences with sequence length > 30.")

    # create filtered set of ids
    S = set(results_filtered.psm_id)

    # create fine-tuning data
    if args.fine_tune_predictors:
        TDC_train = target_decoy_competition_pandas(results_filtered, method="psm")
        TDC_train_f = TDC_train[(TDC_train.decoy == False) & (TDC_train.q_value <= 0.01)]
        TDC_train_f["spec_idxi"] = [int(x) for x in TDC_train_f.spec_idx]
        FT_data = pd.merge(TDC_train_f, results_filtered, left_on=["spec_idxi"], right_on=["psm_id"])

    # filter fragments to remove sequences not in the results
    fragments = fragments[[f in S for f in fragments.psm_id.values]]

    # logg how many psms are going to be processed
    logging.info(f"Processing {len(results_filtered)} PSMs.")

    # group the fragments by PSM id, create a Fragments object for each PSM
    fragments_grouped = fragments.groupby("psm_id").agg({
        "fragment_type": list,
        "fragment_ordinals": list,
        "fragment_charge": list,
        "fragment_mz_calculated": list,
        "fragment_mz_experimental": list,
        "fragment_intensity": list,
    }).reset_index()

    fragments_grouped["fragments_observed"] = fragments_grouped.apply(lambda r: row_to_fragment(r), axis=1)

    # select only the psm_id and fragments_observed columns
    fragments_grouped = fragments_grouped[["psm_id", "fragments_observed"]]

    # log that intensity prediction is starting
    logging.info("Predicting intensities...")

    # use prosit to predict intensities
    intensity_pred = prosit_model.predict_intensities(
        results_filtered.sequence.values,
        results_filtered.charge.values,
        collision_energies=np.zeros_like(results_filtered.charge.values) + 30,
        batch_size=2048,
        flatten=True,
    )

    # log that ion mobility prediction is starting
    logging.info("Predicting peptide retention times...")

    if args.fine_tune_predictors:
        rt_predictor.fine_tune_model(
            data=FT_data,
            verbose=args.verbose,
        )

    # predict retention times
    rt_pred = rt_predictor.simulate_separation_times(
        sequences=results_filtered.sequence.values,
    )

    # log that ion mobility prediction is starting
    logging.info("Predicting ion mobilities...")

    if args.fine_tune_predictors:
        im_predictor.fine_tune_model(
            data=FT_data,
            verbose=args.verbose,
        )

    # predict ion mobilities
    inv_mob = im_predictor.simulate_ion_mobilities(
        sequences=results_filtered.sequence.values,
        charges=results_filtered.charge.values,
        mz=results_filtered.mono_mz_calculated.values,
    )

    results_filtered["inv_mob_predicted"] = inv_mob
    results_filtered["rt_predicted"] = rt_pred
    results_filtered["fragments_predicted"] = prosit_intensities_to_fragments_par(intensity_pred)

    # merge the results and fragments
    PSMS = pd.merge(results_filtered, fragments_grouped, on="psm_id")

    # features for re-scoring
    PSMS["observed_dict"] = PSMS.apply(lambda r: fragments_to_dict(r.fragments_observed), axis=1)
    PSMS["predicted_dict"] = PSMS.apply(lambda r: fragments_to_dict(r.fragments_predicted), axis=1)
<<<<<<< HEAD
    PSMS["cosine_similarity"] = PSMS.apply(lambda r: cosim_from_dict(r.observed_dict, r.predicted_dict), axis=1)
    PSMS["delta_rt"] = PSMS.rt_projected - PSMS.rt_predicted
=======
    PSMS["cosine_similarity"] = PSMS.apply(lambda s: cosim_from_dict(s.observed_dict, s.predicted_dict), axis=1)
    PSMS["delta_rt"] = PSMS.projected_rt - PSMS.rt_predicted
>>>>>>> c6f32352
    PSMS["delta_ims"] = PSMS.ion_mobility - PSMS.inv_mob_predicted
    PSMS["intensity_ms1"] = 0.0
    PSMS["collision_energy"] = 0.0
    PSMS = PSMS.rename(
        columns={
            "ms2_intensity": "intensity_ms2",
            "fragment_ppm": "average_ppm",
            "precursor_ppm": "delta_mass"
        }
    )


    # log that re-scoring is starting
    logging.info("Re-scoring PSMs...")

    # re-score the PSMs
    RE_SCORE = re_score_psms(
        PSMS,
        num_splits=args.num_splits,
        balance=args.balance,
        positive_example_q_max=args.positive_example_q_max
    )

    PSMS = pd.merge(PSMS, RE_SCORE, on=["spec_idx", "rank"])

    # run the target decoy competition
    TDC = target_decoy_competition_pandas(PSMS, method=args.tdc_method, score="hyperscore")
    TDC_rescore = target_decoy_competition_pandas(PSMS, method=args.tdc_method, score="re_score")

    # rename the columns to match the output
    TDC = TDC.rename(columns={"match_idx": "peptide", "spec_idx": "psm_id"})
    TDC_rescore = TDC_rescore.rename(columns={"match_idx": "peptide", "spec_idx": "psm_id"})

    # log the number of PSMs with q-value <= 0.01 before and after re-scoring
    before, after = len(TDC[TDC.q_value <= 0.01]), len(TDC_rescore[TDC_rescore.q_value <= 0.01])
    logging.info(f"Before re-scoring: {before} PSMs with q-value <= 0.01")
    logging.info(f"After re-scoring: {after} PSMs with q-value <= 0.01")

    if args.summary_plot:
        TARGET = PSMS[PSMS.decoy == False]
        DECOY = PSMS[PSMS.decoy]

        logging.info("Creating summary plot...")

        output_path = os.path.join(args.output, "summary_plot.png")
        plot_summary(TARGET, DECOY, output_path, dpi=300)

    # create output path for both files
    output_path = os.path.dirname(args.output)
    if not os.path.exists(output_path):
        os.makedirs(output_path)

    file_name = os.path.join(output_path, "imspy_sage_hyperscore.tsv")
    file_name_rescore = os.path.join(output_path, "imspy_sage_rescore.tsv")

    # save the results
    if args.store_hyperscore:
        TDC.to_csv(file_name, sep="\t", index=False)
        logging.info(f"Output file {file_name} saved.")

    TDC_rescore.to_csv(file_name_rescore, sep="\t", index=False)
    logging.info(f"Output file {file_name_rescore} saved.")<|MERGE_RESOLUTION|>--- conflicted
+++ resolved
@@ -222,13 +222,8 @@
     # features for re-scoring
     PSMS["observed_dict"] = PSMS.apply(lambda r: fragments_to_dict(r.fragments_observed), axis=1)
     PSMS["predicted_dict"] = PSMS.apply(lambda r: fragments_to_dict(r.fragments_predicted), axis=1)
-<<<<<<< HEAD
-    PSMS["cosine_similarity"] = PSMS.apply(lambda r: cosim_from_dict(r.observed_dict, r.predicted_dict), axis=1)
-    PSMS["delta_rt"] = PSMS.rt_projected - PSMS.rt_predicted
-=======
     PSMS["cosine_similarity"] = PSMS.apply(lambda s: cosim_from_dict(s.observed_dict, s.predicted_dict), axis=1)
     PSMS["delta_rt"] = PSMS.projected_rt - PSMS.rt_predicted
->>>>>>> c6f32352
     PSMS["delta_ims"] = PSMS.ion_mobility - PSMS.inv_mob_predicted
     PSMS["intensity_ms1"] = 0.0
     PSMS["collision_energy"] = 0.0
