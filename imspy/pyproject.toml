--- conflicted
+++ resolved
@@ -10,27 +10,17 @@
 pandas = ">=2.1"
 numpy = ">=1.21"
 numba = ">=0.53"
-<<<<<<< HEAD
-=======
 
->>>>>>> 3c0380e5
 tensorflow = ">=2.14"
 tensorflow-probability = ">=0.22.1"
 
 pyopenms = ">=2.6.0"
 
-<<<<<<< HEAD
-pysage = ">=0.2.5"
-pysage-connector = ">=0.2.15"
-
-imspy-connector = ">=0.2.15"
-=======
 sagepy = ">=0.2.6"
 sagepy-connector = ">=0.2.6"
 
 imspy-connector = ">=0.2.15"
 
->>>>>>> 3c0380e5
 scipy = ">=1.7.1"
 tqdm = ">=4.66"
 pyarrow =">=13.0"
