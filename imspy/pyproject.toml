[project]
name = "imspy"
version = "0.3.16"
description = ""
authors = [
    { name = "theGreatHerrLebert", email = "davidteschner@googlemail.com" }
]
readme = "README.md"
requires-python = ">=3.11,<3.13"

dependencies = [
    "pandas>=2.1",
    "numpy>=1.21",
    "numba>=0.53",
    "zstd>=1.5.6.1",
    "tabulate>=0.9.0",
    "tensorflow==2.15.*",
    "tensorflow-probability>=0.22.1",
    "wandb>=0.12.1",
    "mokapot>=0.10.0",
    "sagepy>=0.3.9",
    "imspy-connector>=0.3.16",
    "scipy>=1.7.1",
    "tqdm>=4.66",
    "pyarrow>=13.0",
    "mendeleev>=0.7.0",
    "dlomix>=0.0.6",
    "toml>=0.10.2",
    "poetry (>=2.0.0,<3.0.0)",
<<<<<<< HEAD
    "koinapy>=0.0.10"
=======
    "pyopenms (>=3.2.0,<4.0.0)",
>>>>>>> dce03fd9
]

[project.optional-dependencies]
gui = [
    "pyqt5>=5.15.11",
    "qdarkstyle>=3.2.3",
    "vtk>=9.4.0"
]

[project.scripts]
imspy_dda = "imspy.timstof.dbsearch.imspy_dda:main"
imspy_ccs = "imspy.timstof.dbsearch.imspy_ccs:main"
timsim = "imspy.simulation.timsim.simulator:main"
timsim_gui = "imspy.simulation.timsim.timsim_gui:main"
imspy_rescore_sage = "imspy.timstof.dbsearch.imspy_rescore_sage:main"

[build-system]
requires = ["poetry-core"]
build-backend = "poetry.core.masonry.api"

[tool.poetry.group.dev.dependencies]
sphinx = "^8.1.0"
myst-parser = "^4.0.0"
sphinx-autodoc-typehints = "^2.5.0"<|MERGE_RESOLUTION|>--- conflicted
+++ resolved
@@ -26,12 +26,9 @@
     "mendeleev>=0.7.0",
     "dlomix>=0.0.6",
     "toml>=0.10.2",
+    "koinapy>=0.0.10"
     "poetry (>=2.0.0,<3.0.0)",
-<<<<<<< HEAD
-    "koinapy>=0.0.10"
-=======
     "pyopenms (>=3.2.0,<4.0.0)",
->>>>>>> dce03fd9
 ]
 
 [project.optional-dependencies]
